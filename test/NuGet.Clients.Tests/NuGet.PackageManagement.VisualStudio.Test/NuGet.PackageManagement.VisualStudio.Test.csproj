<Project>
  <Import Project="$([MSBuild]::GetDirectoryNameOfFileAbove($(MSBuildThisFileDirectory), 'README.md'))\build\common.test.props" />
  <Import Project="Sdk.props" Sdk="Microsoft.NET.Sdk" />

  <PropertyGroup>
    <TargetFramework>$(NETFXTargetFramework)</TargetFramework>
    <NETCoreWPFProject>true</NETCoreWPFProject>
    <TestProject>true</TestProject>
    <Description>Unit and integration tests for NuGet.PackageManagement.VisualStudio.</Description>
  </PropertyGroup>

  <ItemGroup>
    <Reference Include="System" />
    <Reference Include="System.Core" />
    <Reference Include="System.IO.Compression" />
    <Reference Include="System.Xml.Linq" />
    <Reference Include="System.Data.DataSetExtensions" />
    <Reference Include="Microsoft.CSharp" />
    <Reference Include="System.Data" />
    <Reference Include="System.Net.Http" />
    <Reference Include="System.Xml" />
    <Reference Include="WindowsBase" />
    <Reference Include="System.IO.Compression" />
  </ItemGroup>
  <ItemGroup>
    <Compile Include="Feeds\SourceRepositoryCreator.cs" />
    <Compile Include="Feeds\SourceRepositoryExtensionsTests.cs" />
    <Compile Include="NetCorePackageReferenceProjectTests.cs" />
    <Compile Include="ProjectSystems\LegacyPackageReferenceProjectTests.cs" />
    <Compile Include="DispatcherThreadCollection.cs" />
    <Compile Include="Feeds\MultiSourcePackageMetadataProviderTests.cs" />
    <Compile Include="Feeds\UpdatePackageFeedTests.cs" />
    <Compile Include="Feeds\InstalledPackageFeedTests.cs" />
    <Compile Include="FrameworkAssemblyResolverTests.cs" />
    <Compile Include="ProjectSystems\LegacyPackageReferenceRestoreUtilityTests.cs" />
    <Compile Include="NetCorePackageReferenceProjectTests.cs" />
    <Compile Include="ProjectSystems\ProjectKNuGetProjectTests.cs" />
    <Compile Include="ProjectSystems\ProjectSystemCacheTests.cs" />
    <Compile Include="ProjectSystems\TestVSProjectAdapter.cs" />
    <Compile Include="Services\NuGetLockServiceTests.cs" />
    <Compile Include="Telemetry\ActionsTelemetryServiceTests.cs" />
    <Compile Include="Telemetry\IntervalTrackerTests.cs" />
    <Compile Include="Telemetry\NuGetTelemetryServiceTests.cs" />
    <Compile Include="Telemetry\RestoreTelemetryServiceTests.cs" />
    <Compile Include="Telemetry\TestTelemetryUtility.cs" />
    <Compile Include="VisualStudioAccountProviderTests.cs" />
    <Compile Include="VisualStudioCredentialProviderTests.cs" />
    <Compile Include="VsCredentialProviderAdapterTests.cs" />
    <Compile Include="VsCredentialProviderImporterTests.cs" />
    <Compile Include="VSRestoreSettingsUtilityTests.cs" />
    <Compile Include="Telemetry\VsTelemetrySessionTest.cs" />
  </ItemGroup>

  <ItemGroup>
    <ProjectReference Include="$(NuGetClientsSrcDirectory)NuGet.VisualStudio\NuGet.VisualStudio.csproj" />
    <ProjectReference Include="$(NuGetClientsSrcDirectory)NuGet.PackageManagement.VisualStudio\NuGet.PackageManagement.VisualStudio.csproj" />
    <ProjectReference Include="$(TestUtilitiesDirectory)Test.Utility\Test.Utility.csproj" />
    <ProjectReference Include="$(NuGetClientsSrcDirectory)NuGet.VisualStudio.Common\NuGet.VisualStudio.Common.csproj" />
  </ItemGroup>

  <ItemGroup>
    <PackageReference Include="Newtonsoft.Json" NoWarn="NU1605" />
  </ItemGroup>

  <ItemGroup>
    <Reference Include="Microsoft.VisualStudio.ProjectSystem.Interop">
      <HintPath>$(SolutionPackagesFolder)microsoft.visualstudio.projectsystem\16.7.156-pre\lib\net472\Microsoft.VisualStudio.ProjectSystem.Interop.dll</HintPath>
      <EmbedInteropTypes>True</EmbedInteropTypes>
    </Reference>
    <Reference Include="VSLangProj140">
      <HintPath>$(SolutionPackagesFolder)vslangproj140\14.0.25029\lib\net20\VSLangProj140.dll</HintPath>
      <EmbedInteropTypes>True</EmbedInteropTypes>
    </Reference>
    <Reference Include="VSLangProj150">
      <HintPath>$(SolutionPackagesFolder)vslangproj150\1.0.0\lib\net46\VSLangProj150.dll</HintPath>
      <EmbedInteropTypes>True</EmbedInteropTypes>
    </Reference>
    <Reference Include="Microsoft.VisualStudio.ProjectSystem">
      <HintPath>$(SolutionPackagesFolder)microsoft.visualstudio.projectsystem\16.7.156-pre\lib\net472\Microsoft.VisualStudio.ProjectSystem.dll</HintPath>
<<<<<<< HEAD
    </Reference>    
=======
    </Reference>
>>>>>>> efa928b5
  </ItemGroup>
  <ItemGroup>
    <Service Include="{82a7f48d-3b50-4b1e-b82e-3ada8210c358}" />
  </ItemGroup>
  <ItemGroup>
    <None Include="xunit.runner.json">
      <CopyToOutputDirectory>PreserveNewest</CopyToOutputDirectory>
    </None>
  </ItemGroup>
  <ItemGroup>
    <PackageReference Include="EnvDTE" />
  </ItemGroup>

  <Import Project="$(BuildCommonDirectory)common.targets" />
  <Import Project="$(BuildCommonDirectory)embedinterop.targets" />
  <Import Project="Sdk.targets" Sdk="Microsoft.NET.Sdk" />
</Project><|MERGE_RESOLUTION|>--- conflicted
+++ resolved
@@ -33,7 +33,6 @@
     <Compile Include="Feeds\InstalledPackageFeedTests.cs" />
     <Compile Include="FrameworkAssemblyResolverTests.cs" />
     <Compile Include="ProjectSystems\LegacyPackageReferenceRestoreUtilityTests.cs" />
-    <Compile Include="NetCorePackageReferenceProjectTests.cs" />
     <Compile Include="ProjectSystems\ProjectKNuGetProjectTests.cs" />
     <Compile Include="ProjectSystems\ProjectSystemCacheTests.cs" />
     <Compile Include="ProjectSystems\TestVSProjectAdapter.cs" />
@@ -77,11 +76,7 @@
     </Reference>
     <Reference Include="Microsoft.VisualStudio.ProjectSystem">
       <HintPath>$(SolutionPackagesFolder)microsoft.visualstudio.projectsystem\16.7.156-pre\lib\net472\Microsoft.VisualStudio.ProjectSystem.dll</HintPath>
-<<<<<<< HEAD
-    </Reference>    
-=======
     </Reference>
->>>>>>> efa928b5
   </ItemGroup>
   <ItemGroup>
     <Service Include="{82a7f48d-3b50-4b1e-b82e-3ada8210c358}" />
