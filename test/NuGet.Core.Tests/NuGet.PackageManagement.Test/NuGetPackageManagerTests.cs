--- conflicted
+++ resolved
@@ -5495,14 +5495,10 @@
             using (var settingsdir = TestDirectory.Create())
             using (var testSolutionManager = new TestSolutionManager(true))
             {
-<<<<<<< HEAD
-                var testSettings = NullSettings.Instance;
-=======
                 var Settings = new Settings(settingsdir);
                 foreach (var source in sourceRepositoryProvider.GetRepositories())
                     Settings.SetValue(ConfigurationConstants.PackageSources, ConfigurationConstants.PackageSources, source.PackageSource.Source);
 
->>>>>>> ad025437
                 var token = CancellationToken.None;
                 var deleteOnRestartManager = new TestDeleteOnRestartManager();
                 var nuGetPackageManager = new NuGetPackageManager(
@@ -5701,14 +5697,10 @@
             using (var settingsdir = TestDirectory.Create())
             using (var testSolutionManager = new TestSolutionManager(true))
             {
-<<<<<<< HEAD
-                var testSettings = NullSettings.Instance;
-=======
                 var Settings = new Settings(settingsdir);
                 foreach (var source in sourceRepositoryProvider.GetRepositories())
                     Settings.SetValue(ConfigurationConstants.PackageSources, ConfigurationConstants.PackageSources, source.PackageSource.Source);
 
->>>>>>> ad025437
                 var token = CancellationToken.None;
                 var deleteOnRestartManager = new TestDeleteOnRestartManager();
                 var nuGetPackageManager = new NuGetPackageManager(
@@ -6039,14 +6031,10 @@
             using (var settingsdir = TestDirectory.Create())
             using (var testSolutionManager = new TestSolutionManager(true))
             {
-<<<<<<< HEAD
-                var testSettings = NullSettings.Instance;
-=======
                 var Settings = new Settings(settingsdir);
                 foreach (var source in sourceRepositoryProvider.GetRepositories())
                     Settings.SetValue(ConfigurationConstants.PackageSources, ConfigurationConstants.PackageSources, source.PackageSource.Source);
 
->>>>>>> ad025437
                 var token = CancellationToken.None;
                 var deleteOnRestartManager = new TestDeleteOnRestartManager();
                 var nuGetPackageManager = new NuGetPackageManager(
