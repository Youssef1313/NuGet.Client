﻿// Copyright (c) .NET Foundation. All rights reserved.
// Licensed under the Apache License, Version 2.0. See License.txt in the project root for license information.

using System;
using System.Collections.Generic;
using System.IO;
using System.Linq;
using System.Threading.Tasks;
using NuGet.Frameworks;
using NuGet.Packaging.Core;
using NuGet.ProjectManagement;
using NuGet.Test.Utility;

namespace Test.Utility
{
    public class TestMSBuildNuGetProjectSystem : IMSBuildNuGetProjectSystem
    {
        private const string TestProjectName = "TestProjectName";
        private const string TestProjectFileName = "Test.csproj";

        public Dictionary<string, string> References { get; }
        public HashSet<string> FrameworkReferences { get; }
        public HashSet<string> Files { get; }
        private HashSet<string> FilesInProcessing { get; set; }
        public HashSet<string> ProcessedFiles { get; private set; }
        public HashSet<string> Imports { get; }
        public Dictionary<string, int> ScriptsExecuted { get; }
        public int BindingRedirectsCallCount { get; private set; }
        public INuGetProjectContext NuGetProjectContext { get; private set; }
        public int BatchCount { get; private set; }
        public Action<string> AddReferenceAction { get; set; }
        public Action<string> RemoveReferenceAction { get; set; }

        public TestMSBuildNuGetProjectSystem(
            NuGetFramework targetFramework,
            INuGetProjectContext nuGetProjectContext,
            string projectFullPath = null,
            string projectName = null,
            string projectFileFullPath = null)
        {
            TargetFramework = targetFramework;
            References = new Dictionary<string, string>();
            FrameworkReferences = new HashSet<string>();
            Files = new HashSet<string>();
            Imports = new HashSet<string>();
            NuGetProjectContext = nuGetProjectContext;
            ProjectFullPath = string.IsNullOrEmpty(projectFullPath) ? Environment.CurrentDirectory : projectFullPath;
            ScriptsExecuted = new Dictionary<string, int>();
            ProcessedFiles = new HashSet<string>();
            ProjectName = projectName ?? TestProjectName;
<<<<<<< HEAD
            ProjectFileFullPath = projectFileFullPath ?? Path.Combine(ProjectFullPath, ProjectName);
=======
            AddReferenceAction = AddReferenceImplementation;
            RemoveReferenceAction = RemoveReferenceImplementation;
>>>>>>> 8b4dc9f9
        }

        public void AddFile(string path, Stream stream)
        {
            if (string.IsNullOrEmpty(path)
                || string.IsNullOrEmpty(Path.GetFileName(path)))
            {
                return;
            }

            using (var streamReader = new StreamReader(stream))
            {
                Files.Add(path);
                var fullPath = Path.Combine(ProjectFullPath, path);
                Directory.CreateDirectory(Path.GetDirectoryName(fullPath));
                File.WriteAllText(fullPath, streamReader.ReadToEnd());
            }
        }

        public void AddFrameworkReference(string name, string packageId)
        {
            if (FrameworkReferences.Contains(name))
            {
                throw new InvalidOperationException("Cannot add existing reference. That would be a COMException in VS");
            }
            FrameworkReferences.Add(name);
        }

        public void AddImport(string targetFullPath, ImportLocation location)
        {
            Imports.Add(targetFullPath);
        }

        public void AddReference(string referencePath)
        {
            AddReferenceAction(referencePath);
        }

        public void RemoveFile(string path)
        {
            Files.Remove(path);
            var fullPath = Path.Combine(ProjectFullPath, path);
            if (File.Exists(fullPath))
            {
                File.Delete(fullPath);
            }
        }

        public string ProjectFullPath { get; }

        public string ProjectFileFullPath { get; }

        public string ProjectName { get; }

        public string ProjectUniqueName
        {
            get { return ProjectName; }
        }

        public bool ReferenceExists(string name)
        {
            return References.ContainsKey(name) || FrameworkReferences.Contains(name);
        }

        public void RemoveImport(string targetFullPath)
        {
            Imports.Remove(targetFullPath);
        }

        public void RemoveReference(string name)
        {
            RemoveReferenceAction(name);
        }

        public NuGetFramework TargetFramework { get; }

        public void SetNuGetProjectContext(INuGetProjectContext nuGetProjectContext)
        {
            NuGetProjectContext = nuGetProjectContext;
        }

        public bool FileExistsInProject(string path)
        {
            return Files.Where(c => path.Equals(c, StringComparison.OrdinalIgnoreCase)).Any();
        }

        public dynamic GetPropertyValue(string propertyName)
        {
            throw new NotImplementedException();
        }

        public string ResolvePath(string path)
        {
            return path;
        }

        public bool IsSupportedFile(string path)
        {
            return true;
        }

        public void AddExistingFile(string path)
        {
            Files.Add(path);
        }

        public void AddBindingRedirects()
        {
            BindingRedirectsCallCount++;
        }

        public Task ExecuteScriptAsync(PackageIdentity identity, string packageInstallPath, string scriptRelativePath, bool throwOnFailure)
        {
            var scriptFullPath = Path.Combine(packageInstallPath, scriptRelativePath);
            if (!File.Exists(scriptFullPath) && throwOnFailure)
            {
                throw new InvalidOperationException(scriptRelativePath + " was not found. Could not execute PS script");
            }

            int runCount;
            if (!ScriptsExecuted.TryGetValue(scriptRelativePath, out runCount))
            {
                ScriptsExecuted.Add(scriptRelativePath, 0);
            }

            ScriptsExecuted[scriptRelativePath]++;
            return Task.FromResult(0);
        }

        public void BeginProcessing()
        {
        }

        public void RegisterProcessedFiles(IEnumerable<string> files)
        {
            if (FilesInProcessing == null)
            {
                FilesInProcessing = new HashSet<string>(files);
            }

            foreach (var file in files)
            {
                FilesInProcessing.Add(file);
            }
        }

        public void EndProcessing()
        {
            ++BatchCount;
            ProcessedFiles = FilesInProcessing;
            FilesInProcessing = null;
        }

        public void DeleteDirectory(string path, bool recursive)
        {
            var fullPath = Path.Combine(ProjectFullPath, path);

            // this will delete recursive regadless of input, doesn't matter for testing
            TestFileSystemUtility.DeleteRandomTestFolder(fullPath);
        }

        public IEnumerable<string> GetFiles(string path, string filter, bool recursive)
        {
            return Files.Where(f => f.StartsWith(path));
        }

        public IEnumerable<string> GetFullPaths(string fileName)
        {
            return Files.Where(f => f.Equals(fileName, StringComparison.OrdinalIgnoreCase))
                .Select(f => Path.Combine(ProjectFullPath, f));
        }

        public IEnumerable<string> GetDirectories(string path)
        {
            return GetFiles(path, "*.*", recursive: true);
        }

        private void AddReferenceImplementation(string referencePath)
        {
            var referenceAssemblyName = Path.GetFileName(referencePath);
            if (References.ContainsKey(referenceAssemblyName))
            {
                throw new InvalidOperationException("Cannot add existing reference. That would be a COMException in VS");
            }
            References.Add(referenceAssemblyName, referencePath);
        }

        private void RemoveReferenceImplementation(string name)
        {
            if (References.ContainsKey(name))
            {
                References.Remove(name);
            }
        }
    }
}<|MERGE_RESOLUTION|>--- conflicted
+++ resolved
@@ -48,12 +48,9 @@
             ScriptsExecuted = new Dictionary<string, int>();
             ProcessedFiles = new HashSet<string>();
             ProjectName = projectName ?? TestProjectName;
-<<<<<<< HEAD
             ProjectFileFullPath = projectFileFullPath ?? Path.Combine(ProjectFullPath, ProjectName);
-=======
             AddReferenceAction = AddReferenceImplementation;
             RemoveReferenceAction = RemoveReferenceImplementation;
->>>>>>> 8b4dc9f9
         }
 
         public void AddFile(string path, Stream stream)
