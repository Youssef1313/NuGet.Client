--- conflicted
+++ resolved
@@ -59,12 +59,8 @@
         <PackageReference Update="Microsoft.VisualStudio.TextManager.Interop.10.0" Version="10.0.30319" />
         <PackageReference Update="Microsoft.VisualStudio.Threading" Version="$(VSThreadingVersion)" />
         <PackageReference Update="Microsoft.VisualStudio.Threading.Analyzers" Version="$(VSThreadingVersion)" />
-<<<<<<< HEAD
         <PackageReference Update="Microsoft.VisualStudio.Workspace.VSIntegration" Version="16.6.55-preview-0003" />
-=======
-        <PackageReference Update="Microsoft.VisualStudio.Workspace.VSIntegration" Version="16.3.43" />
         <PackageReference Update="Microsoft.VisualStudio.Utilities" Version="16.5.29714.20" />
->>>>>>> 85211a7b
         <PackageReference Update="Microsoft.Web.Xdt" Version="2.1.2" />
         <PackageReference Update="Newtonsoft.Json" Version="$(NewtonsoftJsonPackageVersion)" />
         <PackageReference Update="System.Collections.Immutable" Version="1.5.0" />
